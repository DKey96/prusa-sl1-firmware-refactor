# This file is part of the SLA firmware
# Copyright (C) 2014-2018 Futur3d - www.futur3d.net
# Copyright (C) 2018-2019 Prusa Research s.r.o. - www.prusa3d.com
# SPDX-License-Identifier: GPL-3.0-or-later

# TODO: Fix following pylint problems
# pylint: disable=too-many-lines
# pylint: disable=too-few-public-methods
# pylint: disable=too-many-instance-attributes
# pylint: disable=too-many-locals
# pylint: disable=too-many-public-methods
# pylint: disable=too-many-statements
# pylint: disable=too-many-branches

import asyncio
from functools import cached_property, partial
import json
import logging
import os
import re
from asyncio import Task, CancelledError
from datetime import timedelta
from enum import unique, Enum
from math import ceil
from threading import Thread
from time import sleep, monotonic
from typing import List, Optional, Any, Tuple

import bitstring
import pydbus
from PySignal import Signal

from slafw import defines
from slafw.configs.hw import HwConfig
from slafw.errors.errors import TowerHomeFailed, TowerEndstopNotReached, \
    MotionControllerException, ConfigException
from slafw.functions.decorators import safe_call
from slafw.hardware.exposure_screen import ExposureScreen
from slafw.hardware.printer_model import PrinterModel
from slafw.hardware.sl1s_uvled_booster import Booster
from slafw.hardware.tilt import Tilt, TiltSL1, TiltProfile
from slafw.motion_controller.controller import MotionController
from slafw.utils.value_checker import ValueChecker, UpdateInterval
from slafw.hardware.power_led_action import WarningAction
from slafw.hardware.power_led import PowerLed


class Fan:
    # pylint: disable = too-many-arguments
    def __init__(self, name: str, max_rpm: int, default_rpm: int, enabled: bool, auto_control: bool = False):
        super().__init__()
        self.name = name
        self.__min_rpm = defines.fanMinRPM
        self.__max_rpm = max_rpm
        self.__default_rpm = default_rpm
        self.__target_rpm = default_rpm
        self.__enabled = enabled
        # TODO add periodic callback on the background
        # self.__error = False
        # self.__realRpm = 0
        self.__auto_control: bool = auto_control

    @property
    def target_rpm(self) -> int:
        return self.__target_rpm

    @target_rpm.setter
    def target_rpm(self, val):
        self.__enabled = True
        if val < self.__min_rpm:
            self.__target_rpm = self.__min_rpm
            self.__enabled = False
        elif val > self.__max_rpm:
            self.__target_rpm = self.__max_rpm
        else:
            self.__target_rpm = val

    @property
    def default_rpm(self) -> int:
        return self.__default_rpm

    @property
    def enabled(self) -> bool:
        return self.__enabled

    @property
    def auto_control(self):
        return self.__auto_control

    @auto_control.setter
    def auto_control(self, value: bool):
        self.__auto_control = value

    # TODO methods to save, load, reset to defaults


@unique
class Axis(Enum):
    TOWER = 0
    TILT = 1


class Hardware:
    FAN_CONTROL_MIN_DELAY_S = 30

    def __init__(self, hw_config: HwConfig):
        self.logger = logging.getLogger(__name__)
        self.config = hw_config

        self.towerSynced = False

        self._lastTowerProfile = None

        self._towerToPosition = 0

        self._fanFailed = False
        self._coolDownCounter = 0
        self.led_temp_idx = 0
        self.ambient_temp_idx = 1

        self._towerProfiles = {
            "homingFast": 0,
            "homingSlow": 1,
            "moveFast": 2,
            "moveSlow": 3,
            "layer": 4,
            "layerMove": 5,
            "<reserved2>": 6,
            "resinSensor": 7,
        }

        self._towerProfileNames = [x[0] for x in sorted(list(self._towerProfiles.items()), key=lambda kv: kv[1])]

        self.towerAdjust = {
            #               -2      -1      0     +1     +2
            "homingFast": [[22, 0], [22, 2], [22, 4], [22, 6], [22, 8]],
            "homingSlow": [[14, 0], [15, 0], [16, 1], [16, 3], [16, 5]],
        }

        self.uv_fan = Fan(N_("UV LED fan"), defines.fanMaxRPM[0], self.config.fan1Rpm, self.config.fan1Enabled,
                          auto_control=True)
        self.blower_fan = Fan(N_("blower fan"), defines.fanMaxRPM[1], self.config.fan2Rpm, self.config.fan2Enabled)
        self.rear_fan = Fan(N_("rear fan"), defines.fanMaxRPM[2], self.config.fan3Rpm, self.config.fan3Enabled)
        self.fans = {
            0: self.uv_fan,
            1: self.blower_fan,
            2: self.rear_fan,
        }

        self.config.add_onchange_handler(self._fan_values_refresh)

        self._sensorsNames = {
            0: N_("UV LED temperature"),    # SL1
            1: N_("Ambient temperature"),
            2: N_("UV LED temperature"),    # SL1S
            3: N_("<reserved2>"),
        }
        self.mcc = MotionController(defines.motionControlDevice)

        self.tilt: Optional[Tilt] = None

        self.boardData = self.readCpuSerial()
        self._emmc_serial = self._read_emmc_serial()

        self._tower_moving = False
        self._towerPositionRetries: int = 1
        self.sl1s_booster = Booster()

        self._value_refresh_thread = Thread(daemon=True, target=self._value_refresh_body)
        self._value_refresh_task: Optional[Task] = None

        self.exposure_screen = ExposureScreen()
        self.printer_model = PrinterModel.NONE
        self.check_cover_override = False

        self.fans_changed = Signal()
        self.mc_temps_changed = Signal()
        self.cpu_temp_changed = Signal()
        self.led_voltages_changed = Signal()
        self.resin_sensor_state_changed = Signal()
        self.cover_state_changed = Signal()
        self.power_button_state_changed = Signal()
        self.mc_sw_version_changed = Signal()
        self.uv_statistics_changed = Signal()
        self.tower_position_changed = Signal()
        self.tilt_position_changed = Signal()
        self.uv_led_overheat_changed = Signal()
        self.uv_led_overheat = False
        self.fans_error_changed = Signal()
        self.fans_error = False

        self.mcc.power_button_changed.connect(self.power_button_state_changed.emit)
        self.mcc.cover_state_changed.connect(self.cover_state_changed.emit)
        self.mcc.fans_state_changed.connect(lambda x: self.fans_changed.emit())
        self.mcc.tower_status_changed.connect(lambda x: self.tower_position_changed.emit())
        self.mcc.tilt_status_changed.connect(lambda x: self.tilt_position_changed.emit())
        self.cpu_temp_changed.connect(self._check_cpu_overheat)
        self.mc_temps_changed.connect(self._check_uv_led_overheat)
        self.mc_temps_changed.connect(self.uv_fan_rpm_control)
        self.mcc.fans_state_changed.connect(self._fans_error_check)

        self._tilt_position_checker = ValueChecker(
            lambda: self.tilt.position,
            self.tilt_position_changed,
            UpdateInterval.seconds(5),
            pass_value=False,
        )
        self._tower_position_checker = ValueChecker(
            lambda: self.tower_position_nm,
            self.tower_position_changed,
            UpdateInterval.seconds(5),
            pass_value=False,
        )
        self.mcc.tilt_status_changed.connect(self._tilt_position_checker.set_rapid_update)
        self.mcc.tower_status_changed.connect(self._tower_position_checker.set_rapid_update)
        self.last_rpm_control: Optional[float] = None

<<<<<<< HEAD
    @cached_property
    def tower_min_nm(self) -> int:
        return -(self.config.max_tower_height_mm + 5) * 1_000_000

    @cached_property
    def tower_above_surface_nm(self) -> int:
        return -(self.config.max_tower_height_mm - 5) * 1_000_000

    @cached_property
    def tower_max_nm(self) -> int:
        return 2 * self.config.max_tower_height_mm * 1_000_000

    @cached_property
    def tower_end_nm(self) -> int:
        return self.config.max_tower_height_mm * 1_000_000

    @cached_property
    def tower_calib_pos_nm(self) -> int:  # pylint: disable=no-self-use
        return 1_000_000

    @cached_property
    def _tower_resin_start_pos_nm(self) -> int:  # pylint: disable=no-self-use
        return 36_000_000

    @cached_property
    def _tower_resin_end_pos_nm(self) -> int:  # pylint: disable=no-self-use
        return 1_000_000
=======
        self._power_led = PowerLed(self.mcc)
>>>>>>> 91e4c7b3

    # MUST be called before start()
    def connect(self):
        # MC have to be started first (beep, poweroff)
        self.mcc.connect(self.config.MCversionCheck)
        self.mc_sw_version_changed.emit()
        self.printer_model = self.exposure_screen.start()
        if self.printer_model.options.has_booster:
            self.sl1s_booster.connect()
            self.led_temp_idx = 2

    def start(self):
        if self.printer_model.options.has_tilt:
            self.tilt = TiltSL1(self.mcc, self.config)
        self.initDefaults()
        self._value_refresh_thread.start()

    def exit(self):
        if self._value_refresh_thread.is_alive():
            while not self._value_refresh_task:
                sleep(0.1)
            self._value_refresh_task.cancel()
            self._value_refresh_thread.join()
        self.mcc.exit()
        self.exposure_screen.exit()

    async def _value_refresh_task_body(self):
        checkers = [
            ValueChecker(self.getFansRpm, self.fans_changed, UpdateInterval.seconds(3), pass_value=False),
            ValueChecker(
                partial(self.getMcTemperatures, False), self.mc_temps_changed, UpdateInterval.seconds(3),
            ),
            ValueChecker(self.getCpuTemperature, self.cpu_temp_changed, UpdateInterval.seconds(3)),
            ValueChecker(self.getVoltages, self.led_voltages_changed, UpdateInterval.seconds(5)),
            ValueChecker(self.getResinSensorState, self.resin_sensor_state_changed),
            ValueChecker(self.getUvStatistics, self.uv_statistics_changed, UpdateInterval.seconds(30)),
            self._tilt_position_checker,
            self._tower_position_checker,
            ValueChecker(self.mcc.getStateBits, None, UpdateInterval(timedelta(milliseconds=500))),
        ]

        self._value_refresh_task = asyncio.gather(*[checker.check() for checker in checkers])
        await self._value_refresh_task

    def _value_refresh_body(self):
        try:
            asyncio.run(self._value_refresh_task_body())
        except CancelledError:
            pass # This is normal printer shutdown
        except Exception:
            self.logger.exception("Value checker thread crashed")
            # Overheat check is not working, assuming we are overheated
            self.uv_led_overheat = True
            self.uv_led_overheat_changed.emit(True)
            raise
        finally:
            self.logger.info("Value refresh checker thread ended")

    def _fan_values_refresh(self, key: str, _: Any):
        """ Re-load the fan RPM settings from configuration, should be used as a callback """
        if key in {"fan1Rpm", "fan2Rpm", "fan3Rpm", "fan1Enabled", "fan2Enabled", "fan3Enabled", }:
            self.fans = {
                0: Fan(self.fans[0].name, defines.fanMaxRPM[0], self.config.fan1Rpm, self.config.fan1Enabled),
                1: Fan(self.fans[1].name, defines.fanMaxRPM[1], self.config.fan2Rpm, self.config.fan2Enabled),
                2: Fan(self.fans[2].name, defines.fanMaxRPM[2], self.config.fan3Rpm, self.config.fan3Enabled),
            }
            mask = self.getFans()
            self.setFans(mask)

    def initDefaults(self):
        self.motorsRelease()
        self.uvLedPwm = self.config.uvPwm
        self._power_led.powerLedPwm = self.config.pwrLedPwm
        self.resinSensor(False)
        self.stopFans()
        if self.config.lockProfiles:
            self.logger.warning("Printer profiles will not be overwriten")
        else:
            if self.printer_model.options.has_tilt:
                for axis in Axis:
                    if axis is Axis.TOWER:
                        suffix = defines.towerProfilesSuffix
                        sensitivity = self.config.towerSensitivity
                        mc_profiles = self.getTowerProfiles()
                    else:
                        suffix = defines.tiltProfilesSuffix
                        sensitivity = self.config.tiltSensitivity
                        mc_profiles = self.tilt.profiles
                    with open(os.path.join(defines.dataPath, self.printer_model.name, "default." + suffix), "r") as f:
                        profiles = json.loads(f.read())
                        profiles = self.get_profiles_with_sensitivity(profiles, axis, sensitivity)
                        if mc_profiles != profiles:
                            self.logger.info("Overwriting %s profiles to: %s", axis.name, profiles)
                            if axis is Axis.TOWER:
                                self.setTowerProfiles(profiles)
                            else:
                                self.tilt.profiles = profiles
                with open(os.path.join(defines.dataPath, self.printer_model.name, "default." + defines.tuneTiltProfilesSuffix), "r") as f:
                    tuneTilt = json.loads(f.read())
                    writer = self.config.get_writer()
                    if tuneTilt != writer.tuneTilt:
                        self.logger.info("Overwriting tune tilt profiles to: %s", tuneTilt)
                        writer.tuneTilt = tuneTilt
                        try:
                            writer.commit()
                        except Exception as e:
                            raise ConfigException() from e

            self.tilt.movement_ended.connect(lambda: self._tilt_position_checker.set_rapid_update(False))

    def flashMC(self):
        self.mcc.flash(self.config.MCBoardVersion)

    @property
    def white_pixels_threshold(self) -> int:
        return self.exposure_screen.parameters.width_px * self.exposure_screen.parameters.height_px * self.config.limit4fast // 100

    @property
    def mcFwVersion(self):
        return self.mcc.fw["version"]

    @property
    def mcFwRevision(self):
        return self.mcc.fw["revision"]

    @property
    def mcBoardRevision(self):
        if self.mcc.board["revision"] > -1 and self.mcc.board["subRevision"] != "":
            return "%d%s" % (self.mcc.board["revision"], self.mcc.board["subRevision"])

        return "*INVALID*"

    @property
    def mcSerialNo(self):
        return self.mcc.board["serial"]

    @property
    def cpuSerialNo(self):
        return self.boardData[0]

    @property
    def isKit(self):
        return self.boardData[1]

    @property
    def emmc_serial(self) -> str:
        return self._emmc_serial

    @property
    def is500khz(self):
        # FIXME this will not work for board "7a"
        return self.mcc.board["revision"] >= 6 and self.mcc.board["subRevision"] == "c"

    def readCpuSerial(self):
        ot = {0: "CZP"}
        sn = "*INVALID*"
        is_kit = True  # kit is more strict
        try:
            with open(defines.cpuSNFile, "rb") as nvmem:
                s = bitstring.BitArray(bytes=nvmem.read())

            # pylint: disable = unbalanced-tuple-unpacking
            # pylint does not understand tuples passed by bitstring
            mac, mcs1, mcs2, snbe = s.unpack("pad:192, bits:48, uint:8, uint:8, pad:224, uintbe:64")
            mcsc = mac.count(1)
            if mcsc != mcs1 or mcsc ^ 255 != mcs2:
                self.logger.error("MAC checksum FAIL (is %02x:%02x, should be %02x:%02x)", mcs1, mcs2, mcsc, mcsc ^ 255)
            else:
                mac_hex = ":".join(re.findall("..", mac.hex))
                self.logger.info("MAC: %s (checksum %02x:%02x)", mac_hex, mcs1, mcs2)

                # byte order change
                # pylint: disable = unbalanced-tuple-unpacking
                # pylint does not understand tuples passed by bitstring
                sn = bitstring.BitArray(length=64, uintle=snbe)

                scs2, scs1, snnew = sn.unpack("uint:8, uint:8, bits:48")
                scsc = snnew.count(1)
                if scsc != scs1 or scsc ^ 255 != scs2:
                    self.logger.warning(
                        "SN checksum FAIL (is %02x:%02x, should be %02x:%02x), getting old SN format",
                        scs1,
                        scs2,
                        scsc,
                        scsc ^ 255,
                    )
                    sequence_number, is_kit, ean_pn, year, week, origin = sn.unpack(
                        "pad:14, uint:17, bool, uint:10, uint:6, pad:2, uint:6, pad:2, uint:4"
                    )
                    prefix = "*"
                else:
                    sequence_number, is_kit, ean_pn, year, week, origin = snnew.unpack(
                        "pad:4, uint:17, bool, uint:10, uint:6, uint:6, uint:4"
                    )
                    prefix = ""

                sn = "%s%3sX%02u%02uX%03uX%c%05u" % (
                    prefix,
                    ot.get(origin, "UNK"),
                    week,
                    year,
                    ean_pn,
                    "K" if is_kit else "C",
                    sequence_number,
                )
                self.logger.info("SN: %s", sn)

        except Exception:
            self.logger.exception("CPU serial:")

        return sn, is_kit

    @staticmethod
    def _read_emmc_serial() -> str:
        with open(defines.emmc_serial_path) as f:
            return f.read().strip()

    def checkFailedBoot(self):
        """
        Check for failed boot by comparing current and last boot slot

        :return: True is last boot failed, false otherwise
        """
        try:
            # Get slot statuses
            rauc = pydbus.SystemBus().get("de.pengutronix.rauc", "/")["de.pengutronix.rauc.Installer"]
            status = rauc.GetSlotStatus()

            a = "no-data"
            b = "no-data"

            for slot, data in status:
                if slot == "rootfs.0":
                    a = data["boot-status"]
                elif slot == "rootfs.1":
                    b = data["boot-status"]

            self.logger.info("Slot A boot status: %s", a)
            self.logger.info("Slot B boot status: %s", b)

            if a == "good" and b == "good":
                # Device is booting fine, remove stamp
                if os.path.isfile(defines.bootFailedStamp):
                    os.remove(defines.bootFailedStamp)

                return False

            self.logger.error("Detected broken boot slot !!!")
            # Device has boot problems
            if os.path.isfile(defines.bootFailedStamp):
                # The problem is already reported
                return False

            # This is a new problem, create stamp, report problem
            if not os.path.exists(defines.persistentStorage):
                os.makedirs(defines.persistentStorage)

            open(defines.bootFailedStamp, "a").close()
            return True

        except Exception:
            self.logger.exception("Failed to check for failed boot")
            # Something went wrong during check, expect the worst
            return True

    def eraseEeprom(self):
        self.mcc.do("!eecl")
        self.mcc.soft_reset()  # FIXME MC issue

    def getProfiles(self, getProfileDataCmd):
        profiles = []
        for profId in range(8):
            try:
                profData = self.mcc.do(getProfileDataCmd, profId).split(" ")
                profiles.append([int(x) for x in profData])
            except Exception:
                self.logger.exception("parse profile:")
                profiles.append(list((-1, -1, -1, -1, -1, -1, -1)))

        return profiles

    def getTowerProfilesNames(self):
        return list(self._towerProfileNames)

    def getTowerProfiles(self):
        return self.getProfiles("?twcf")

    def setProfiles(self, profiles, setProfileCmd, setProfileDataCmd):
        for profId in range(8):
            self.mcc.do(setProfileCmd, profId)
            self.mcc.do(setProfileDataCmd, *profiles[profId])

    def setTowerProfiles(self, profiles):
        return self.setProfiles(profiles, "!twcs", "!twcf")

    def setTowerTempProfile(self, profileData):
        return self.setTempProfile(profileData, "!twcs", "!twcf")

    def setTempProfile(self, profileData, setProfileCmd, setProfileDataCmd):
        self.mcc.do(setProfileCmd, -1)
        self.mcc.do(setProfileDataCmd, *profileData)

    def getStallguardBuffer(self):
        samplesList = list()
        samplesCount = self.mcc.doGetInt("?sgbc")
        while samplesCount > 0:
            try:
                samples = self.mcc.doGetIntList("?sgbd", base=16)
                samplesCount -= len(samples)
                samplesList.extend(samples)
            except MotionControllerException:
                self.logger.exception("Problem reading stall guard buffer")
                break

        return samplesList

    def beep(self, frequency, lenght):
        if not self.config.mute:
            self.mcc.do("!beep", frequency, int(lenght * 1000))

    def beepEcho(self) -> None:
        try:
            self.beep(1800, 0.05)
        except MotionControllerException:
            self.logger.exception("Failed to beep")

    def beepRepeat(self, count):
        for _ in range(count):
            self.beep(1800, 0.1)
            sleep(0.5)

    def beepAlarm(self, count):
        for _ in range(count):
            self.beep(1900, 0.05)
            sleep(0.25)

    def uvLed(self, state, time=0):
        if state and self.uv_led_overheat:
            self.logger.error("Blocking attempt to set overheated UV LED on")
            return

        self.mcc.do("!uled", 1 if state else 0, int(time))

    @safe_call([0, 0], (ValueError, MotionControllerException))
    def getUvLedState(self):
        uvData = self.mcc.doGetIntList("?uled")
        if uvData and len(uvData) < 3:
            return uvData if len(uvData) == 2 else list((uvData[0], 0))

        raise ValueError(f"UV data count not match! ({uvData})")

    @property
    def uvLedPwm(self) -> int:
        if self.printer_model.options.has_booster:
            return self.sl1s_booster.pwm
        return self.mcc.doGetInt("?upwm")

    @uvLedPwm.setter
    def uvLedPwm(self, pwm) -> None:
        if self.printer_model.options.has_booster:
            self.sl1s_booster.pwm = int(pwm)
        else:
            self.mcc.do("!upwm", int(pwm))

    @safe_call([0], (MotionControllerException, ValueError))
    def getUvStatistics(self) -> Tuple[Any, Any]:
        uvData = self.mcc.doGetIntList("?usta")  # time counter [s] #TODO add uv average current, uv average temperature
        if len(uvData) != 2:
            raise ValueError(f"UV statistics data count not match! ({uvData})")

        return uvData

    def saveUvStatistics(self):
        self.mcc.do("!usta", 0)

    def clearUvStatistics(self):
        """
        Call if UV led was replaced
        """
        self.mcc.do("!usta", 1)

    def clearDisplayStatistics(self):
        """
        Call if print display was replaced
        """
        self.mcc.do("!usta", 2)
        try:
            os.remove(defines.displayUsageData)
        except Exception:
            self.logger.exception("Display usage data file was not deleted.")

    @safe_call(None, MotionControllerException)
    def uvDisplayCounter(self, mask) -> None:
        self.mcc.do("!ulcd", int(mask))

    @safe_call([0, 0, 0, 0], (ValueError, MotionControllerException))
    def getVoltages(self, precision = 3):
        volts = self.mcc.doGetIntList("?volt", multiply=0.001)
        if len(volts) != 4:
            raise ValueError(f"Volts count not match! ({volts})")
        return [round(volt, precision) for volt in volts]

    def resinSensor(self, state):
        """Enable/Disable resin sensor"""
        self.mcc.do("!rsen", 1 if state else 0)

    def getResinSensor(self):
        """
        Read resin sensor enabled
        :return: True if enabled, False otherwise
        """
        return self.mcc.doGetBool("?rsen")

    def getResinSensorState(self):
        """
        Read resin sensor value
        :return: True if resin is detected, False otherwise
        """
        return self.mcc.doGetBool("?rsst")

    @safe_call(False, MotionControllerException)
    def isCoverClosed(self, check_for_updates: bool = True):
        return self.mcc.checkState("cover", check_for_updates)

    def isCoverVirtuallyClosed(self, check_for_updates: bool = True):
        """
        Check whenever the cover is closed or cover check is disabled
        """
        return self.isCoverClosed(check_for_updates=check_for_updates) or not self.config.coverCheck

    def getPowerswitchState(self):
        return self.mcc.checkState("button")

    def startFans(self):
        self.setFans(mask={0: True, 1: True, 2: True})

    def stopFans(self):
        self.setFans(mask={0: False, 1: False, 2: False})

    def setFans(self, mask):
        out = list()
        for key in self.fans:
            if self.fans[key].enabled and mask.get(key):
                out.append(True)
            else:
                out.append(False)
        self.mcc.doSetBoolList("!fans", out)
        self.mcc.do("!frpm", " ".join(str(fan.target_rpm) for fan in self.fans.values()))

    def getFans(self, request=(0, 1, 2)):
        return self.getFansBits("?fans", request)

    @safe_call({0: False, 1: False, 2: False}, (MotionControllerException, ValueError))
    def getFansError(self):
        state = self.mcc.getStateBits(["fans"], check_for_updates=False)
        if "fans" not in state:
            raise ValueError(f"'fans' not in state: {state}")

        fansError = self.getFansBits("?fane", (0, 1, 2))
        return fansError

    def getFansErrorText(self) -> str:
        failed_fans = []
        fans_state = self.getFansError()
        for num, state in fans_state.items():
            if state:
                failed_fans.append(self.fans[num].name)
        return ", ".join(failed_fans)

    def getFansBits(self, cmd, request):
        try:
            bits = self.mcc.doGetBoolList(cmd, bit_count=3)
            if len(bits) != 3:
                raise ValueError(f"Fans bits count not match! {bits}")

            return {idx: bits[idx] for idx in request}
        except (MotionControllerException, ValueError):
            self.logger.exception("getFansBits failed")
            return dict.fromkeys(request, False)

    def getFansRpm(self, request=(0, 1, 2)):
        try:
            rpms = self.mcc.doGetIntList("?frpm", multiply=1)
            if not rpms or len(rpms) != 3:
                raise ValueError(f"RPMs count not match! ({rpms})")

            return rpms
        except (MotionControllerException, ValueError):
            self.logger.exception("getFansRpm failed")
            return dict.fromkeys(request, 0)

    def setFansRpm(self, rpms: [int]):
        self.mcc.do("!frpm", " ".join(str(fan) for fan in rpms))

    def uv_fan_rpm_control(self, temps: [float]):
        if self.last_rpm_control and monotonic() - self.last_rpm_control < self.FAN_CONTROL_MIN_DELAY_S:
            # Avoid too frequent controls, MC does not report errors a few seconds after control
            return

        if self.config.rpmControlOverride or not self.uv_fan.auto_control:
            self.logger.debug("Skipping auto UV fan control - disabled")
            return

        uv_led_temperature = temps[self.led_temp_idx]
        max_rpm = self.config.rpmControlUvFanMaxRpm
        min_rpm = self.config.rpmControlUvFanMinRpm
        max_temp = self.config.rpmControlUvLedMaxTemp
        min_temp = self.config.rpmControlUvLedMinTemp
        map_constant = (max_rpm - min_rpm) / (max_temp - min_temp)
        uv_fan_temp_rpm = round((uv_led_temperature - min_temp) * map_constant + min_rpm)
        uv_fan_temp_rpm = max(min(uv_fan_temp_rpm, defines.fanMaxRPM[0]), defines.fanMinRPM)
        fans_rpm = [uv_fan_temp_rpm, self.fans[1].target_rpm, self.fans[2].target_rpm]
        self.logger.debug("Fan RPM control setting RPMs: %s", fans_rpm)
        self.last_rpm_control = monotonic()
        self.setFansRpm(fans_rpm)

    @safe_call([-273.2, -273.2, -273.2, -273.2], (MotionControllerException, ValueError))
    def getMcTemperatures(self, logTemps=True):
        temps = self.mcc.doGetIntList("?temp", multiply=0.1)
        if len(temps) != 4:
            raise ValueError(f"TEMPs count not match! ({temps})")

        if logTemps:
            self.logger.info("Temperatures [C]: %s", " ".join(["%.1f" % x for x in temps]))

        return [round(temp, 1) for temp in temps]

    def getUvLedTemperature(self):
        return self.getMcTemperatures(logTemps=False)[self.led_temp_idx]

    def _check_uv_led_overheat(self, temperatures: [int]) -> None:
        # TODO: Refactor temp (all value read) using some cache to avoid parsing at multiple places
        temp = temperatures[self.led_temp_idx]
        # TODO: < 0 is not an overheat, it is rather a read error (or it is an actual temperature)
        old = self.uv_led_overheat
        if temp < 0 or temp > defines.maxUVTemp:
            self.logger.error("UV LED is overheating, temperature: %f", temp)
            self.uv_led_overheat = True
        if 0 < temp < defines.maxUVTemp - defines.uv_temp_hysteresis:
            self.uv_led_overheat = False
        if old != self.uv_led_overheat:
            self.uv_led_overheat_changed.emit(self.uv_led_overheat)

    def _fans_error_check(self, fans_error: bool):
        """
        Report fan failure

        @param fans_error: fan operation status, True - working, False - broken
        """
        error = self.getFansError()
        if not any(error.values()):
            self.logger.debug("Ignoring fan error from status as no fan is failing")
            fans_error = False  # False positive, fans are actually ok ???

        if self.fans_error != fans_error:
            self.fans_error = fans_error
            self.fans_error_changed.emit(error)

    def getAmbientTemperature(self):
        return self.getMcTemperatures(logTemps=False)[self.ambient_temp_idx]

    def getSensorName(self, sensorNumber):
        return _(self._sensorsNames.get(sensorNumber, N_("unknown sensor")))

    @safe_call(-273.2, Exception)
    def getCpuTemperature(self):  # pylint: disable=no-self-use
        with open(defines.cpuTempFile, "r") as f:
            return round((int(f.read()) / 1000.0), 1)

    def _check_cpu_overheat(self, A64temperature):
        if A64temperature > defines.maxA64Temp: # 80 C
            self.logger.warning("Printer is overheating! Measured %.1f °C on A64.", A64temperature)
            if not any(fan.enabled for fan in self.fans.values()):
                self.startFans()
            #self.checkCooling = True #shouldn't this start the fan check also?

    # --- motors ---

    def motorsRelease(self):
        self.mcc.do("!motr")
        self.towerSynced = False

    def towerHoldTiltRelease(self):
        self.mcc.do("!ena 1")

    @safe_call(False, MotionControllerException)
    def motorsStop(self):
        self.mcc.do("!mot", 0)

    # --- tower ---

    def towerHomeCalibrateWait(self):
        self.mcc.do("!twhc")
        homingStatus = 1
        while homingStatus > 0:  # not done and not error
            homingStatus = self.towerHomingStatus
            sleep(0.1)

    @property
    def towerHomingStatus(self):
        return self.mcc.doGetInt("?twho")

    def towerSync(self):
        """ home is at top position """
        self.towerSynced = False
        self.mcc.do("!twho")

    def isTowerSynced(self):
        """ return tower status. False if tower is still homing or error occured """
        if not self.towerSynced:
            if self.towerHomingStatus == 0:
                self.set_tower_position_nm(self.config.tower_height_nm)
                self.towerSynced = True
            else:
                self.towerSynced = False

        return self.towerSynced

    @safe_call(False, MotionControllerException)
    def towerSyncWait(self, retries: int = 2):
        """ blocking method for tower homing. retries = number of additional tries when homing failes """
        return asyncio.run(self.towerSyncWaitAsync(retries=retries))

    @safe_call(False, MotionControllerException)
    async def towerSyncWaitAsync(self, retries: int = 2):
        """ blocking method for tower homing. retries = number of additional tries when homing failes """
        if not self.isTowerMoving():
            self.towerSync()

        while True:
            homingStatus = self.towerHomingStatus
            if homingStatus == 0:
                self.set_tower_position_nm(self.config.tower_height_nm)
                self.towerSynced = True
                return True

            if homingStatus < 0:
                self.logger.warning("Tower homing failed! Status: %d", homingStatus)
                if retries < 1:
                    self.logger.error("Tower homing max tries reached!")
                    if homingStatus == -2:
                        raise TowerEndstopNotReached()
                    if homingStatus == -3:
                        raise TowerHomeFailed()

                retries -= 1
                self.towerSync()

            await asyncio.sleep(0.25)

    def tower_move_absolute_nm_wait(self, position_nm):
        return asyncio.run(self.tower_move_absolute_nm_wait_async(position_nm))

    async def tower_move_absolute_nm_wait_async(self, position_nm: int):
        self.tower_position_nm = position_nm
        while not await self.isTowerOnPositionAsync():
            await asyncio.sleep(0.25)

    def _towerMoveAbsolute(self, position):
        self._towerToPosition = position
        self.mcc.do("!twma", position)

    # TODO use !brk instead. Motor might stall at !mot 0
    def towerStop(self):
        self.mcc.do("!mot", 2)

    def isTowerMoving(self):
        if self.mcc.doGetInt("?mot") & 1:
            return True
        return False

    @safe_call(False, MotionControllerException)
    def isTowerOnPosition(self, retries: int = 1) -> bool:
        return asyncio.run(self.isTowerOnPositionAsync(retries))

    @safe_call(False, MotionControllerException)
    async def isTowerOnPositionAsync(self, retries: int = 1) -> bool:
        """ check dest. position, retries = None is infinity """
        self._towerPositionRetries = retries
        if self.isTowerMoving():
            return False

        while self._towerToPosition != self._getTowerPositionMicroSteps():
            if self._towerPositionRetries:
                self._towerPositionRetries -= 1

                self.logger.warning(
                    "Tower is not on required position! Sync forced. Actual position: %d, Target position: %d ",
                    self._getTowerPositionMicroSteps(),
                    self._towerToPosition,
                )
                profileBackup = self._lastTowerProfile
                await self.towerSyncWaitAsync()
                self.setTowerProfile(profileBackup)
                self._towerMoveAbsolute(self._towerToPosition)
                while self.isTowerMoving():
                    await asyncio.sleep(0.1)

            else:
                self.logger.error("Tower position max tries reached!")
                break

        return True

    def towerPositonFailed(self):
        return self._towerPositionRetries == 0

    def towerToZero(self):
        self.tower_position_nm = self.config.calib_tower_offset_nm

    def towerToTop(self):
        self.tower_position_nm = self.config.tower_height_nm

    def setTowerOnMax(self):
        self.set_tower_position_nm(self.tower_end_nm)

    def towerToMax(self):
        self.tower_position_nm = self.tower_max_nm

    def isTowerOnMax(self):
        stopped = not self.isTowerMoving()
        if stopped:
            self.setTowerOnMax()

        return stopped

    def towerToMin(self):
        self.tower_position_nm = self.tower_min_nm

    def isTowerOnMin(self):
        stopped = not self.isTowerMoving()
        if stopped:
            self.set_tower_position_nm(0)

        return stopped

    def _getTowerPositionMicroSteps(self):
        steps = self.mcc.doGetInt("?twpo")
        return steps

    def set_tower_position_nm(self, position_nm: int):
        self.mcc.do("!twpo", self.config.nm_to_tower_microsteps(position_nm))

    @safe_call(None, (ValueError, MotionControllerException))
    def setTowerProfile(self, profile):
        self._lastTowerProfile = profile
        profileId = self._towerProfiles.get(profile, None)
        if profileId is None:
            raise ValueError(f"Invalid tower profile '{profile}'")

        self.mcc.do("!twcs", profileId)

    @safe_call(None, (MotionControllerException, ValueError))
    def setTowerCurrent(self, current):  # pylint: disable=unused-argument,no-self-use
        return

    #        if 0 <= current <= 63:
    #            self.mcc.do("!twcu", current)
    #        else:
    #            self.logger.error("Invalid tower current %d", current)

    # metal vat:
    #  5.0 mm -  35 % -  68.5 ml
    # 10.0 mm -  70 % - 137.0 ml
    # 14.5 mm - 100 % - 200.0 ml
    # 35 % -  70 % : 1.0 mm = 13.7 ml
    # 70 % - 100 % : 1.0 mm = 14.0 ml

    # plastic vat:
    #  4.5 mm -  35 % -  66.0 ml (mostly same as metal vat)
    # 10.0 mm -  70 % - 146.5 ml
    # 13.6 mm - 100 % - 200.0 ml
    # 35 % -  70 % : 1.0 mm = 14.65 ml
    # 70 % - 100 % : 1.0 mm = 14.85 ml

    def get_precise_resin_volume_ml(self) -> float:
        return asyncio.run(self.get_precise_resin_volume_ml_async())

    async def get_precise_resin_volume_ml_async(self) -> float:
        if self.config.vatRevision == 1:
            self.logger.debug("Using PLASTIC vat values")
            resin_constant = (14.65, 14.85)
        else:
            self.logger.debug("Using METALIC vat values")
            resin_constant = (13.7, 14.0)
        pos_mm = await self.get_resin_sensor_position_mm()
        if pos_mm < 10.0:
            volume = pos_mm * resin_constant[0]
        else:
            volume = pos_mm * resin_constant[1]
        return volume

    async def get_resin_volume_async(self) -> int:
        return int(round(await self.get_precise_resin_volume_ml_async() / 10.0) * 10)

    @staticmethod
    def calcPercVolume(volume_ml):
        return 10 * ceil(10 * volume_ml / defines.resinMaxVolume)

    @safe_call(0, MotionControllerException)
    async def get_resin_sensor_position_mm(self) -> float:
        self.setTowerProfile("homingFast")
        await self.tower_move_absolute_nm_wait_async(self._tower_resin_start_pos_nm)  # move quickly to safe distance
        try:
            self.resinSensor(True)
            await asyncio.sleep(1)
            self.setTowerProfile("resinSensor")
            relative_move_nm = self._tower_resin_start_pos_nm - self._tower_resin_end_pos_nm
            self.mcc.do("!rsme", self.config.nm_to_tower_microsteps(relative_move_nm))
            while self.isTowerMoving():
                await asyncio.sleep(0.1)
            if not self.getResinSensorState():
                self.logger.error("Resin sensor was not triggered")
                return 0.0
        finally:
            self.resinSensor(False)
        return self.tower_position_nm / 1_000_000

    def get_profiles_with_sensitivity(self, profiles: List[List[int]], axis: Axis, sens: int = 0):
        if sens < -2 or sens > 2:
            raise ValueError("`axis` sensitivity must be from -2 to +2", axis)

        sens_dict = self.towerAdjust
        if axis is Axis.TILT:
            sens_dict = self.tilt.sensitivity_dict
        profiles[0][4:6] = sens_dict["homingFast"][sens + 2]
        profiles[1][4:6] = sens_dict["homingSlow"][sens + 2]
        return profiles

    def updateMotorSensitivity(self, axis: Axis, sens: int = 0):
        if axis is Axis.TOWER:
            profiles = self.getTowerProfiles()
        else:
            profiles = self.tilt.profiles
        self.get_profiles_with_sensitivity(profiles, axis, sens)
        if axis is Axis.TOWER:
            self.setTowerProfiles(profiles)
        else:
            self.tilt.profiles = profiles
        self.logger.info("%s profiles changed to: %s", axis.name, profiles)

    def tower_home(self) -> None:
        """
        Home tower axis
        """
        with WarningAction(self.power_led):
            if not self.towerSyncWait():
                raise TowerHomeFailed()

    def tower_move(self, speed: int, set_profiles: bool = True) -> bool:
        """
        Start / stop tower movement

        TODO: This should be checked by heartbeat or the command should have limited ttl

        :param: Movement speed

            :-2: Fast down
            :-1: Slow down
            :0: Stop
            :1: Slow up
            :2: Fast up
        :return: True on success, False otherwise
        """
        if not self._tower_moving and set_profiles:
            self.setTowerProfile("moveSlow" if abs(speed) < 2 else "homingFast")

        if speed > 0:
            if self._tower_moving:
                if self.isTowerOnMax():
                    return False
            else:
                self._tower_moving = True
                self.towerToMax()
            return True

        if speed < 0:
            if self._tower_moving:
                if self.isTowerOnMin():
                    return False
            else:
                self._tower_moving = True
                self.towerToMin()
            return True

        self.towerStop()
        self._tower_moving = False
        return True

    @property
    def tower_position_nm(self) -> int:
        """
        Read or set tower position in nm
        """
        # TODO: Raise exception if tower not synced
        microsteps = self._getTowerPositionMicroSteps()
        return self.config.tower_microsteps_to_nm(microsteps)

    @tower_position_nm.setter
    def tower_position_nm(self, position_nm: int) -> None:
        self._towerMoveAbsolute(self.config.nm_to_tower_microsteps(position_nm))

    async def get_tower_sensitivity_async(self) -> int:
        """
        Obtain tower sensitivity

        :return: Sensitivity value
        """

        sensitivity = 0  # use default sensitivity first
        self.updateMotorSensitivity(Axis.TOWER, sensitivity)
        tries = 3
        while tries > 0:
            try:
                await self.towerSyncWaitAsync()
            except (TowerHomeFailed, TowerEndstopNotReached) as e:
                # if homing failed try different tower homing profiles (only positive values of motor sensitivity)
                sensitivity += 1  # try next motor sensitivity
                tries = 3  # start over with new sensitivity
                if sensitivity >= len(self.towerAdjust["homingFast"]) - 2:
                    raise e

                self.updateMotorSensitivity(Axis.TOWER, sensitivity)

                continue
            tries -= 1

        return sensitivity

    def getFansRpmDict(self):
        rpms = self.getFansRpm()
        return {
            "uv_led": rpms[0],
            "blower": rpms[1],
            "rear": rpms[2]
        }

    def getTemperaturesDict(self):
        temps = self.getMcTemperatures(logTemps = False)
        return {
            'temp_led': temps[self.led_temp_idx],
            'temp_amb': temps[self.ambient_temp_idx],
            'cpu_temp': self.getCpuTemperature()
        }

    async def verify_tower(self):
        if not self.towerSynced:
            self.setTowerProfile("homingFast")
            await self.towerSyncWaitAsync()
        else:
            self.setTowerProfile("moveFast")
            self.towerToTop()
            while not await self.isTowerOnPositionAsync(retries=3):
                await asyncio.sleep(0.25)

    async def verify_tilt(self):
        if not self.tilt.synced:
            # FIXME MC cant properly home tilt while tower is moving
            while self.isTowerMoving():
                await asyncio.sleep(0.25)
            self.tilt.profile_id = TiltProfile.homingFast
            await self.tilt.sync_wait_async()
        self.tilt.profile_id = TiltProfile.moveFast
        self.tilt.move_up()
        while not self.tilt.on_target_position:
            await asyncio.sleep(0.25)

    def get_uv_check_pwms(self):
        if self.is500khz:
            return [40, 122, 243, 250]  # board rev 0.6c+

        return [31, 94, 188, 219]  # board rev. < 0.6c

    @property
    def power_led(self) -> PowerLed:
        return self._power_led<|MERGE_RESOLUTION|>--- conflicted
+++ resolved
@@ -214,8 +214,8 @@
         self.mcc.tilt_status_changed.connect(self._tilt_position_checker.set_rapid_update)
         self.mcc.tower_status_changed.connect(self._tower_position_checker.set_rapid_update)
         self.last_rpm_control: Optional[float] = None
-
-<<<<<<< HEAD
+        self._power_led = PowerLed(self.mcc)
+
     @cached_property
     def tower_min_nm(self) -> int:
         return -(self.config.max_tower_height_mm + 5) * 1_000_000
@@ -243,9 +243,6 @@
     @cached_property
     def _tower_resin_end_pos_nm(self) -> int:  # pylint: disable=no-self-use
         return 1_000_000
-=======
-        self._power_led = PowerLed(self.mcc)
->>>>>>> 91e4c7b3
 
     # MUST be called before start()
     def connect(self):
