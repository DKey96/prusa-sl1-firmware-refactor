--- conflicted
+++ resolved
@@ -164,7 +164,7 @@
 
     def _runner(self):
         # TODO: vyzadovat zavreny kryt po celou dobu!
-        with WarnInvoker():
+        with WarningAction(self._printer.hw.power_led):
             self.status = "Moving platform to the top..."
 
             if not self._printer.hw.towerSyncWait(retries=2):
@@ -258,58 +258,6 @@
         # above Display = 1
         # down = 3
 
-<<<<<<< HEAD
-        self._printer.hw.powerLed("warn")
-        self._printer.exposure_image.show_system_image("chess16.png")
-        self._printer.hw.startFans()
-        self._printer.hw.uvLedPwm = self._printer.hw.config.uvPwm
-        self._printer.hw.uvLed(True)
-        self._printer.hw.towerSyncWait()
-        self._printer.hw.tilt.sync_wait()
-        while self._run:
-            if not self._printer.hw.isTowerMoving():
-                if tower_status == 0:  # tower moved to top
-                    tower_counter += 1
-                    self.tower = tower_counter
-                    self.logger.info("towerCounter: %d, tiltCounter: %d", tower_counter, tilt_counter)
-                    if (tower_counter % 100) == 0:  # save uv statistics every 100 tower cycles
-                        self._printer.hw.saveUvStatistics()
-                    self._printer.hw.set_tower_position_nm(0)
-                    self._printer.hw.setTowerProfile("homingFast")
-                    tower_target_position_nm = self._printer.hw.tower_above_surface_nm
-                    self._printer.hw.tower_position_nm = tower_target_position_nm
-                    tower_status = 1
-                elif tower_status == 1:  # tower above the display
-                    tilt_may_move = False
-                    if self._printer.hw.tilt.on_target_position:
-                        tower_status = 2
-                        self._printer.hw.tilt.profile_id = TiltProfile.layerMoveSlow
-                        self._printer.hw.setTowerProfile("homingSlow")
-                        tower_target_position_nm = self._printer.hw.tower_min_nm
-                        self._printer.hw.tower_position_nm = tower_target_position_nm
-                elif tower_status == 2:
-                    tilt_may_move = True
-                    tower_target_position_nm = self._printer.hw.tower_end_nm
-                    self._printer.hw.tower_position_nm = tower_target_position_nm
-                    tower_status = 0
-            if not self._printer.hw.tilt.moving:
-                # hack to force tilt to move. Needs MC FW fix. Tilt cannot move up when tower moving
-                if self._printer.hw.tilt.position < 128:
-                    self._printer.hw.towerStop()
-                    self._printer.hw.tilt.profile_id = TiltProfile.homingFast
-                    self._printer.hw.tilt.move_up()
-                    self._printer.hw.setTowerProfile("homingFast")
-                    self._printer.hw.tower_position_nm = tower_target_position_nm
-                    sleep(1)
-                elif tilt_may_move:
-                    tilt_counter += 1
-                    self.tilt = tilt_counter
-                    self._printer.hw.tilt.profile_id = TiltProfile.homingFast
-                    self._printer.hw.tilt.sync_wait()
-            sleep(0.25)
-        self._printer.hw.powerLed("normal")
-        hw_all_off(self._printer.hw, self._printer.exposure_image)
-=======
         with WarningAction(self._printer.hw.power_led):
             self._printer.exposure_image.show_system_image("chess16.png")
             self._printer.hw.startFans()
@@ -358,5 +306,4 @@
                         self._printer.hw.tilt.profile_id = TiltProfile.homingFast
                         self._printer.hw.tilt.sync_wait()
                 sleep(0.25)
-            hw_all_off(self._printer.hw, self._printer.exposure_image)
->>>>>>> 91e4c7b3
+            hw_all_off(self._printer.hw, self._printer.exposure_image)